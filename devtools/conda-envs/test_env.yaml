--- conflicted
+++ resolved
@@ -10,12 +10,7 @@
     # Core dependencies
   - numpy
   - openmm
-<<<<<<< HEAD
   - openff-toolkit >=0.14.3
-  - openff-interchange >=0.3.0
-=======
-  - openff-toolkit =0.14.0
->>>>>>> a5975291
   - openff-utilities
   - openff-models
 
